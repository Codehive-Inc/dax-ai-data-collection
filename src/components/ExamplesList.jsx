import React from 'react';

const ExamplesList = ({ examples, selectedExampleId, onExampleSelect, onEditDax }) => {
  return (
    <div className="examples-list">
      {examples.map((example) => {
        const hasCorrectedDax = !!example.correctedDaxFormula;
        const hasPreviousVersion = !!(example.previousDaxFormula && String(example.previousDaxFormula).trim());
        const canEdit = hasCorrectedDax && !hasPreviousVersion;

        return (
          <div
            key={example.id}
            className={`example-item ${selectedExampleId === example.id ? 'selected' : ''} ${
              example.isUserAdded ? 'user-added' : ''
            } ${example.isDummyData ? 'dummy-data' : ''}`}
            onClick={() => onExampleSelect(example.id)}
          >
            {example.isUserAdded && <div className="user-added-badge">User Added</div>}
            {example.isDummyData && <div className="dummy-data-badge">⚠️ Sample Data</div>}

            <div className="example-field">
              <span className="field-label">Source Expression:</span>
              <div className="field-content">{example.sourceExpression}</div>
            </div>

            <div className="example-field">
              <span className="field-label">Target DAX Formula:</span>
              <div className="field-content">{example.targetDaxFormula}</div>
            </div>
<<<<<<< HEAD
            <div className="example-field">
              <span className="field-label">AI DAX Formula: {example.confidence_score !== null && example.confidence_score !== undefined && (
=======
>>>>>>> cfe6a1b5

            <div className="example-field">
              <span className="field-label">
                User Corrected DAX Formula:
                {canEdit && (
                  <button
                    className="edit-dax-btn"
                    onClick={(e) => {
                      e.stopPropagation();
                      onEditDax(example);
                    }}
                  >
                    Edit
                  </button>
<<<<<<< HEAD

                )}
                {hasPreviousVersion && (
                  <span className="edit-status">Edited</span>
                )}
                {/* ADDED: Confidence Score Display */}
                {example.confidence_score !== null && example.confidence_score !== undefined && (

                   <span 
                      className="confidence-score-display" 
                      style={{ marginLeft: '10px', fontWeight: 'normal', color: '#17a2b8', fontSize: '0.85rem' }}
                   >
                       Score: **{`${(example.confidence_score * 100).toFixed(0)}%`}**
                   </span>

                )}</span>

                )}
              </span>

              <div className={`field-content ${
                example.correctedDaxFormula 
                  ? 'corrected' 
                  : 'empty'
              }`}>

                {example.previousDaxFormula || example.correctedDaxFormula}
              </div>
            </div>
            
            <div className="example-field">
              <span className="field-label">
                User Corrected DAX Formula:
                {canEdit && (
                  <button
                    className="edit-dax-btn"
                    onClick={(e) => {
                      e.stopPropagation(); // Prevents selecting the example
                      onEditDax(example);
                    }}
                  >
                    Edit
                  </button>

                )}
                {hasPreviousVersion && (
                  <span className="edit-status">Edited</span>
                )}
                {/* ADDED: Confidence Score Display */}
                
              </span>
              <div className={`field-content ${
                example.correctedDaxFormula 
                  ? 'corrected' 
                  : 'empty'
              }`}>
                { example.correctedDaxFormula || 'Not yet corrected' }

=======
                )}
                {hasPreviousVersion && <span className="edit-status">Edited</span>}
              </span>
              <div className={`field-content ${hasCorrectedDax ? 'corrected' : 'empty'}`}>
>>>>>>> cfe6a1b5
                {example.correctedDaxFormula || 'Not yet corrected'}
                {example.confidence_score !== null &&
                  example.confidence_score !== undefined && (
                    <span
                      className="confidence-score-display"
                      style={{
                        marginLeft: '10px',
                        fontWeight: 'normal',
                        color: '#17a2b8',
                        fontSize: '0.85rem',
                      }}
                    >
                      Score: {(example.confidence_score * 100).toFixed(0)}%
                    </span>
                  )}
              </div>
            </div>

            <div className="example-field">
              <span className="field-label">AI DAX Formula:</span>
<<<<<<< HEAD
              <div className="field-content">
                {example.previousDaxFormula || example.correctedDaxFormula}

              </div>
=======
              <div className="field-content">{example.previousDaxFormula || example.correctedDaxFormula}</div>
>>>>>>> cfe6a1b5
            </div>

            
          </div>
        );
      })}

      {examples.length === 0 && (
        <div
          style={{
            textAlign: 'center',
            color: '#6c757d',
            padding: '2rem',
            fontStyle: 'italic',
          }}
        >
          No examples loaded. Please check your data file.
        </div>
      )}
    </div>
  );
};

export default ExamplesList;<|MERGE_RESOLUTION|>--- conflicted
+++ resolved
@@ -28,11 +28,6 @@
               <span className="field-label">Target DAX Formula:</span>
               <div className="field-content">{example.targetDaxFormula}</div>
             </div>
-<<<<<<< HEAD
-            <div className="example-field">
-              <span className="field-label">AI DAX Formula: {example.confidence_score !== null && example.confidence_score !== undefined && (
-=======
->>>>>>> cfe6a1b5
 
             <div className="example-field">
               <span className="field-label">
@@ -47,71 +42,10 @@
                   >
                     Edit
                   </button>
-<<<<<<< HEAD
-
-                )}
-                {hasPreviousVersion && (
-                  <span className="edit-status">Edited</span>
-                )}
-                {/* ADDED: Confidence Score Display */}
-                {example.confidence_score !== null && example.confidence_score !== undefined && (
-
-                   <span 
-                      className="confidence-score-display" 
-                      style={{ marginLeft: '10px', fontWeight: 'normal', color: '#17a2b8', fontSize: '0.85rem' }}
-                   >
-                       Score: **{`${(example.confidence_score * 100).toFixed(0)}%`}**
-                   </span>
-
-                )}</span>
-
-                )}
-              </span>
-
-              <div className={`field-content ${
-                example.correctedDaxFormula 
-                  ? 'corrected' 
-                  : 'empty'
-              }`}>
-
-                {example.previousDaxFormula || example.correctedDaxFormula}
-              </div>
-            </div>
-            
-            <div className="example-field">
-              <span className="field-label">
-                User Corrected DAX Formula:
-                {canEdit && (
-                  <button
-                    className="edit-dax-btn"
-                    onClick={(e) => {
-                      e.stopPropagation(); // Prevents selecting the example
-                      onEditDax(example);
-                    }}
-                  >
-                    Edit
-                  </button>
-
-                )}
-                {hasPreviousVersion && (
-                  <span className="edit-status">Edited</span>
-                )}
-                {/* ADDED: Confidence Score Display */}
-                
-              </span>
-              <div className={`field-content ${
-                example.correctedDaxFormula 
-                  ? 'corrected' 
-                  : 'empty'
-              }`}>
-                { example.correctedDaxFormula || 'Not yet corrected' }
-
-=======
                 )}
                 {hasPreviousVersion && <span className="edit-status">Edited</span>}
               </span>
               <div className={`field-content ${hasCorrectedDax ? 'corrected' : 'empty'}`}>
->>>>>>> cfe6a1b5
                 {example.correctedDaxFormula || 'Not yet corrected'}
                 {example.confidence_score !== null &&
                   example.confidence_score !== undefined && (
@@ -132,14 +66,7 @@
 
             <div className="example-field">
               <span className="field-label">AI DAX Formula:</span>
-<<<<<<< HEAD
-              <div className="field-content">
-                {example.previousDaxFormula || example.correctedDaxFormula}
-
-              </div>
-=======
               <div className="field-content">{example.previousDaxFormula || example.correctedDaxFormula}</div>
->>>>>>> cfe6a1b5
             </div>
 
             
